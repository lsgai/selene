--- conflicted
+++ resolved
@@ -22,14 +22,9 @@
 class ModelController(object):
     def __init__(self, model, sampler,
                  loss_criterion, optimizer_args,
-<<<<<<< HEAD
-                 use_cuda=False, data_parallel=False,
+                 n_cores=1, use_cuda=False, data_parallel=False,
                  prefix_outputs=None,
                  checkpoint_resume=None):
-=======
-                 n_cores=1, use_cuda=False, data_parallel=False,
-                 prefix_outputs=None):
->>>>>>> e22ffed2
         """Methods to train, validate, and test a PyTorch model.
 
         Parameters
@@ -254,22 +249,21 @@
         n_features_in_inputs = []
 
         t_i_sampling = time()
-<<<<<<< HEAD
+        """
         for i in range(batch_size):
             sequence, target = self.sampler.sample()
             inputs[i, :, :] = sequence
             targets[i, :] = np.any(target == 1, axis=0)
             n_features_in_inputs.append(np.sum(targets[i, :]))
-=======
+        """
         with Parallel(n_jobs=self.n_cores) as parallel:
             results = parallel(
-                delayed(self.sampler.sample_mixture)()
+                delayed(self.sampler.sample)()
                 for _ in range(batch_size))
             for index, (sequence, target) in enumerate(results):
                 inputs[index, :, :] = sequence
                 targets[index, :] = np.any(target == 1, axis=0)
                 n_features_in_inputs.append(np.sum(targets[index, :]))
->>>>>>> e22ffed2
         t_f_sampling = time()
 
         n_features_in_inputs = np.array(n_features_in_inputs)
